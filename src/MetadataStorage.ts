import { Firestore } from '@google-cloud/firestore';
import { BaseRepository } from './BaseRepository';
<<<<<<< HEAD
import { IEntityConstructor, Constructor, IEntity, IEntityRepositoryConstructor } from './types';
import { arraysAreEqual } from './utils';
=======
import { IEntityConstructor, IEntityRepositoryConstructor } from './types';

export interface IMetadataStore {
  metadataStorage: MetadataStorage | null;
}

export function getStore(): IMetadataStore {
  return global as never;
}
>>>>>>> d8f79090

export interface CollectionMetadata {
  name: string;
  entityConstructor: IEntityConstructor;
  parentEntityConstructor?: IEntityConstructor;
  propertyKey?: string;
}

export interface CollectionMetadataWithSegments extends CollectionMetadata {
  segments: string[];
}

export interface FullCollectionMetadata extends CollectionMetadataWithSegments {
  subCollections: CollectionMetadataWithSegments[];
}
export interface RepositoryMetadata {
  target: IEntityRepositoryConstructor;
  entity: IEntityConstructor;
}

export interface MetadataStorageConfig {
  validateModels?: boolean;
}

export class MetadataStorage {
  readonly collections: Array<CollectionMetadataWithSegments> = [];
  protected readonly repositories: Map<IEntityConstructor, RepositoryMetadata> = new Map();

  public config: MetadataStorageConfig = {
    validateModels: false,
  };

  public getCollection = (
    pathOrConstructor: string | IEntityConstructor
  ): FullCollectionMetadata => {
    let collection: CollectionMetadataWithSegments = undefined;

    // If is a path like users/user-id/messages/message-id/senders,
    // take all the even segments [users/messages/senders] and
    // look for an entity with those segments
    if (typeof pathOrConstructor === 'string') {
      const segments = pathOrConstructor.split('/');

      // Return null if incomplete segment
      if (segments.length % 2 === 0) {
        throw new Error(`Invalid collection path: ${pathOrConstructor}`);
      }

      const collectionSegments: string[] = segments.reduce(
        (acc, cur, index) => (index % 2 === 0 ? acc.concat(cur) : acc),
        []
      );

      collection = this.collections.find(c => arraysAreEqual(c.segments, collectionSegments));
    } else {
      collection = this.collections.find(c => c.entityConstructor === pathOrConstructor);
    }

    if (!collection) {
      return null;
    }

    const subCollections = this.collections.filter(
      s => s.parentEntityConstructor === collection.entityConstructor
    );

    return {
      ...collection,
      subCollections,
    };
  };

<<<<<<< HEAD
  public setCollection = (col: CollectionMetadata) => {
    const existing = this.getCollection(col.entityConstructor);

    if (existing) {
      throw new Error(`Collection with name ${existing.name} has already been registered`);
=======
  public getSubCollection = (
    param: string | IEntityConstructor
  ): CollectionMetadata | undefined => {
    if (typeof param === 'string') {
      return this.subCollections.find(c => c.name === param);
>>>>>>> d8f79090
    }

    const colToAdd = {
      ...col,
      segments: [col.name],
    };

    this.collections.push(colToAdd);

    const getWhereImParent = (p: Constructor<IEntity>) =>
      this.collections.filter(c => c.parentEntityConstructor === p);

    const colsToUpdate = getWhereImParent(col.entityConstructor);

    // Update segments for subcollections and subcollections of subcollections
    while (colsToUpdate.length) {
      const c = colsToUpdate.pop();
      const parent = this.collections.find(p => p.entityConstructor === c.parentEntityConstructor);

      c.segments = parent.segments.concat(c.name);
      getWhereImParent(c.entityConstructor).forEach(col => colsToUpdate.push(col));
    }
  };

  public getRepository = (param: IEntityConstructor) => {
    return this.repositories.get(param) || null;
  };

  public setRepository = (repo: RepositoryMetadata) => {
    const savedRepo = this.getRepository(repo.entity);

    if (savedRepo && repo.target !== savedRepo.target) {
      throw new Error('Cannot register a custom repository twice with two different targets');
    }

    if (!(repo.target.prototype instanceof BaseRepository)) {
      throw new Error(
        'Cannot register a custom repository on a class that does not inherit from BaseFirestoreRepository'
      );
    }

    this.repositories.set(repo.entity, repo);
  };

<<<<<<< HEAD
  public getRepositories = () => {
    return this.repositories;
  };
=======
  public firestoreRef: Firestore | null = null;
}

function initializeMetadataStorage(): void {
  const store = getStore();

  if (!store.metadataStorage) {
    store.metadataStorage = new MetadataStorage();
  }
}

/**
 * Used for testing to reset metadataStore to clean state
 */
export function clearMetadataStorage(): void {
  const store = getStore();
  store.metadataStorage = null;
}

/**
 * Return exisiting metadataStorage, otherwise create if not present
 */
export const getMetadataStorage = (): MetadataStorage => {
  const store = getStore();

  if (!store.metadataStorage) {
    initializeMetadataStorage();
  }

  return store.metadataStorage as MetadataStorage;
};

export const initialize = (
  firestore: Firestore,
  config: MetadataStorageConfig = { validateModels: false }
): void => {
  const metadataStorage = getMetadataStorage();

  metadataStorage.firestoreRef = firestore;
  metadataStorage.config = config;
};
>>>>>>> d8f79090

  public firestoreRef: Firestore = null;
}<|MERGE_RESOLUTION|>--- conflicted
+++ resolved
@@ -1,19 +1,7 @@
 import { Firestore } from '@google-cloud/firestore';
 import { BaseRepository } from './BaseRepository';
-<<<<<<< HEAD
 import { IEntityConstructor, Constructor, IEntity, IEntityRepositoryConstructor } from './types';
 import { arraysAreEqual } from './utils';
-=======
-import { IEntityConstructor, IEntityRepositoryConstructor } from './types';
-
-export interface IMetadataStore {
-  metadataStorage: MetadataStorage | null;
-}
-
-export function getStore(): IMetadataStore {
-  return global as never;
-}
->>>>>>> d8f79090
 
 export interface CollectionMetadata {
   name: string;
@@ -21,13 +9,21 @@
   parentEntityConstructor?: IEntityConstructor;
   propertyKey?: string;
 }
+export interface SubCollectionMetadata extends CollectionMetadata {
+  parentEntityConstructor: IEntityConstructor;
+  propertyKey: string;
+}
 
 export interface CollectionMetadataWithSegments extends CollectionMetadata {
   segments: string[];
 }
 
+export interface SubCollectionMetadataWithSegments extends SubCollectionMetadata {
+  segments: string[];
+}
+
 export interface FullCollectionMetadata extends CollectionMetadataWithSegments {
-  subCollections: CollectionMetadataWithSegments[];
+  subCollections: SubCollectionMetadataWithSegments[];
 }
 export interface RepositoryMetadata {
   target: IEntityRepositoryConstructor;
@@ -35,7 +31,7 @@
 }
 
 export interface MetadataStorageConfig {
-  validateModels?: boolean;
+  validateModels: boolean;
 }
 
 export class MetadataStorage {
@@ -46,10 +42,8 @@
     validateModels: false,
   };
 
-  public getCollection = (
-    pathOrConstructor: string | IEntityConstructor
-  ): FullCollectionMetadata => {
-    let collection: CollectionMetadataWithSegments = undefined;
+  public getCollection = (pathOrConstructor: string | IEntityConstructor) => {
+    let collection: CollectionMetadataWithSegments | undefined;
 
     // If is a path like users/user-id/messages/message-id/senders,
     // take all the even segments [users/messages/senders] and
@@ -62,7 +56,7 @@
         throw new Error(`Invalid collection path: ${pathOrConstructor}`);
       }
 
-      const collectionSegments: string[] = segments.reduce(
+      const collectionSegments = segments.reduce<string[]>(
         (acc, cur, index) => (index % 2 === 0 ? acc.concat(cur) : acc),
         []
       );
@@ -77,8 +71,8 @@
     }
 
     const subCollections = this.collections.filter(
-      s => s.parentEntityConstructor === collection.entityConstructor
-    );
+      s => s.parentEntityConstructor === collection?.entityConstructor
+    ) as SubCollectionMetadataWithSegments[];
 
     return {
       ...collection,
@@ -86,19 +80,11 @@
     };
   };
 
-<<<<<<< HEAD
   public setCollection = (col: CollectionMetadata) => {
     const existing = this.getCollection(col.entityConstructor);
 
     if (existing) {
       throw new Error(`Collection with name ${existing.name} has already been registered`);
-=======
-  public getSubCollection = (
-    param: string | IEntityConstructor
-  ): CollectionMetadata | undefined => {
-    if (typeof param === 'string') {
-      return this.subCollections.find(c => c.name === param);
->>>>>>> d8f79090
     }
 
     const colToAdd = {
@@ -116,9 +102,13 @@
     // Update segments for subcollections and subcollections of subcollections
     while (colsToUpdate.length) {
       const c = colsToUpdate.pop();
+
+      if (!c) {
+        return;
+      }
+
       const parent = this.collections.find(p => p.entityConstructor === c.parentEntityConstructor);
-
-      c.segments = parent.segments.concat(c.name);
+      c.segments = parent?.segments.concat(c.name) || [];
       getWhereImParent(c.entityConstructor).forEach(col => colsToUpdate.push(col));
     }
   };
@@ -143,53 +133,9 @@
     this.repositories.set(repo.entity, repo);
   };
 
-<<<<<<< HEAD
   public getRepositories = () => {
     return this.repositories;
   };
-=======
-  public firestoreRef: Firestore | null = null;
-}
 
-function initializeMetadataStorage(): void {
-  const store = getStore();
-
-  if (!store.metadataStorage) {
-    store.metadataStorage = new MetadataStorage();
-  }
-}
-
-/**
- * Used for testing to reset metadataStore to clean state
- */
-export function clearMetadataStorage(): void {
-  const store = getStore();
-  store.metadataStorage = null;
-}
-
-/**
- * Return exisiting metadataStorage, otherwise create if not present
- */
-export const getMetadataStorage = (): MetadataStorage => {
-  const store = getStore();
-
-  if (!store.metadataStorage) {
-    initializeMetadataStorage();
-  }
-
-  return store.metadataStorage as MetadataStorage;
-};
-
-export const initialize = (
-  firestore: Firestore,
-  config: MetadataStorageConfig = { validateModels: false }
-): void => {
-  const metadataStorage = getMetadataStorage();
-
-  metadataStorage.firestoreRef = firestore;
-  metadataStorage.config = config;
-};
->>>>>>> d8f79090
-
-  public firestoreRef: Firestore = null;
+  public firestoreRef: Firestore;
 }
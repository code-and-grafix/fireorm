--- conflicted
+++ resolved
@@ -400,7 +400,6 @@
         band.formationYear = 1998;
         band.genres = ['alternative-rock'];
 
-<<<<<<< HEAD
         await tran.create(band);
 
         const firstAlbum = new Album();
@@ -423,15 +422,6 @@
 
         expect(band.albums.constructor.name).toEqual('TransactionRepository');
         expect(album.images.constructor.name).toEqual('TransactionRepository');
-=======
-    it('should initialize nested subcollections', async () => {
-      await bandRepository.runTransaction(async tran => {
-        const pt = await tran.findById('red-hot-chili-peppers');
-        const albumsRef = pt.albums;
-
-        const album = await albumsRef.findById('stadium-arcadium');
-        expect(album.images).toBeInstanceOf(BaseFirestoreRepository);
->>>>>>> d8f79090
       });
     });
 
@@ -444,19 +434,12 @@
     it('should initialize nested subcollections', async () => {
       await bandRepository.runTransaction(async tran => {
         const band = await tran.findById('red-hot-chili-peppers');
-<<<<<<< HEAD
         expect(band.name).toEqual('Red Hot Chili Peppers');
         expect(band.albums).toBeInstanceOf(TransactionRepository);
 
         const album = await band.albums.findById('stadium-arcadium');
         expect(album.name).toEqual('Stadium Arcadium');
         expect(album.images).toBeInstanceOf(TransactionRepository);
-=======
-        const albumsRef = band.albums;
-
-        const bestAlbum = await albumsRef.findById('stadium-arcadium');
-        expect(bestAlbum.id).toEqual('stadium-arcadium');
->>>>>>> d8f79090
       });
     });
 
@@ -492,31 +475,7 @@
 
         const albums = await albumsRef.find();
         expect(albums.length).toEqual(3);
-<<<<<<< HEAD
         expect(albums[0].images).toBeInstanceOf(TransactionRepository);
-=======
-      });
-    });
-
-    it('should initialize nested subcollections on create', async () => {
-      const band = new Band();
-      band.id = '30-seconds-to-mars';
-      band.name = '30 Seconds To Mars';
-      band.formationYear = 1998;
-      band.genres = ['alternative-rock'];
-
-      const firstAlbum = new Album();
-      firstAlbum.id = '30-seconds-to-mars';
-      firstAlbum.name = '30 Seconds to Mars';
-      firstAlbum.releaseDate = new Date('2002-07-22');
-
-      await bandRepository.runTransaction(async tran => {
-        await tran.create(band);
-        const albumsRef = band.albums;
-        const album = await albumsRef.create(firstAlbum);
-
-        expect(album.images).toBeInstanceOf(BaseFirestoreRepository);
->>>>>>> d8f79090
       });
     });
 
@@ -599,7 +558,6 @@
       });
     });
 
-<<<<<<< HEAD
     it('should be able to update subcollections of subcollections', async () => {
       await bandRepository.runTransaction(async tran => {
         const band = new Band();
@@ -643,20 +601,6 @@
         const images = await albums[0].images.find();
         expect(images.length).toEqual(2);
         expect(images[0].id).toEqual('image1');
-=======
-    describe('miscellaneous', () => {
-      it('should correctly parse dates', async () => {
-        await bandRepository.runTransaction(async tran => {
-          const pt = await tran.findById('porcupine-tree');
-          const albumsRef = pt.albums;
-
-          const album = await albumsRef.findById('fear-blank-planet');
-          const { releaseDate } = album;
-
-          expect(releaseDate).toBeInstanceOf(Date);
-          expect(releaseDate.toISOString()).toEqual('2007-04-16T00:00:00.000Z');
-        });
->>>>>>> d8f79090
       });
     });
   });
